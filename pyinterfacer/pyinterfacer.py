--- conflicted
+++ resolved
@@ -15,32 +15,19 @@
 from .components import *
 
 """
-<<<<<<< HEAD
-PROPOSAL: Create an overlay surface to render elements in every interface and allow for transitions between interfaces (global overlay).
-
-PROPOSAL: Create per interface overlay surfaces, allowing other surfaces to be rendered in each interface, instead of just components.
+PROPOSAL: Create an overlay surface to render elements in every interface and allow for transitions between interfaces.
 
 PROPOSAL: Add a method to handle the transition between interfaces, allowing for custom transitions.
 
+PROPOSAL: Add a list of "render objects" to each interface, allowing for custom rendering of elements that are not explicitly components.
+
 PROPOSAL: Consider delta time for animations and transitions (?).
+
+PROPOSAL: Ignore components with id equals '_' (?) (as a way to create components that will never be accessed by id without caring to setting any id).
 
 PROPOSAL: Add keybindings for actions, making it easier to define callbacks for certain keypresses.
 """
 
-=======
-PROPOSAL: Create an overlay surface to render elements in every interface and allow for transitions between interfaces.
-
-PROPOSAL: Add a method to handle the transition between interfaces, allowing for custom transitions.
-
-PROPOSAL: Add a list of "render objects" to each interface, allowing for custom rendering of elements that are not explicitly components.
-
-PROPOSAL: Consider delta time for animations and transitions (?).
-
-PROPOSAL: Ignore components with id equals '_' (?) (as a way to create components that will never be accessed by id without caring to setting any id).
-
-PROPOSAL: Add keybindings for actions, making it easier to define callbacks for certain keypresses.
-"""
->>>>>>> 88e8b434
 
 class PyInterfacer:
     """PyInterfacer interface manager."""
